--- conflicted
+++ resolved
@@ -26,20 +26,7 @@
   private val zero = BigInteger.valueOf(0)
   private val one = BigInteger.valueOf(1)
 
-<<<<<<< HEAD
-  lazy val halfCurveOrder = Curve.n.shiftRight(1)
-  def fixSize(data: ByteVector): ByteVector32 = ByteVector32(data.padLeft(32))
-
-  /** Secp256k1 private key, which a 32 bytes value We assume that private keys
-    * are compressed i.e. that the corresponding public key is compressed
-    *
-    * @param value
-    *   value to initialize this key with
-    */
-  case class PrivateKey(value: ByteVector32) {
-=======
   private[scoin] class PrivateKeyPlatform(value: ByteVector32) {
->>>>>>> 553779aa
     def add(that: PrivateKey): PrivateKey = PrivateKey(
       ByteVector32(
         ByteVector.view(
