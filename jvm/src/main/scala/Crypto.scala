package scoin

import java.io.{ByteArrayInputStream, ByteArrayOutputStream}
import java.math.BigInteger
import fr.acinq.secp256k1.Secp256k1
import org.bouncycastle.asn1.sec.SECNamedCurves
import org.bouncycastle.asn1.{ASN1Integer, DERSequenceGenerator}
import org.bouncycastle.crypto.Digest
import org.bouncycastle.crypto.digests.{
  RIPEMD160Digest,
  SHA1Digest,
  SHA256Digest,
  SHA512Digest
}
import org.bouncycastle.crypto.macs.HMac
import org.bouncycastle.crypto.params.{ECDomainParameters, KeyParameter}
import org.bouncycastle.crypto.signers.{ECDSASigner, HMacDSAKCalculator}
import org.bouncycastle.math.ec.ECPoint
import scodec.bits.ByteVector

trait CryptoPlatform {
  import Crypto._

  def G = PublicKey(ByteVector.view(curve.getG().getEncoded(true)))
  def N: BigInteger = curve.getN

  private val params = SECNamedCurves.getByName("secp256k1")
  private val curve = new ECDomainParameters(
    params.getCurve,
    params.getG,
    params.getN,
    params.getH
  )

  private val zero = BigInteger.valueOf(0)
  private val one = BigInteger.valueOf(1)
  private lazy val nativeSecp256k1: Secp256k1 = Secp256k1.get()

<<<<<<< HEAD
  lazy val halfCurveOrder = params.getN().shiftRight(1)
  def fixSize(data: ByteVector): ByteVector32 = ByteVector32(data.padLeft(32))

  /** Secp256k1 private key, which a 32 bytes value We assume that private keys
    * are compressed i.e. that the corresponding public key is compressed
    *
    * @param value
    *   value to initialize this key with
    */
  case class PrivateKey(value: ByteVector32) {
=======
  private[scoin] class PrivateKeyPlatform(value: ByteVector32) {
>>>>>>> 553779aa
    def add(that: PrivateKey): PrivateKey =
      PrivateKey(
        ByteVector32(
          ByteVector.view(
            nativeSecp256k1.privKeyTweakAdd(value.toArray, that.value.toArray)
          )
        )
      )

    def subtract(that: PrivateKey): PrivateKey =
      PrivateKey(
        ByteVector32(
          ByteVector.view(
            nativeSecp256k1.privKeyTweakAdd(
              value.toArray,
              nativeSecp256k1.privKeyNegate(that.value.toArray)
            )
          )
        )
      )

    def multiply(that: PrivateKey): PrivateKey =
      PrivateKey(
        ByteVector32(
          ByteVector.view(
            nativeSecp256k1.privKeyTweakMul(value.toArray, that.value.toArray)
          )
        )
      )

    def publicKey: PublicKey =
      PublicKey.fromBin(
        ByteVector.view(nativeSecp256k1.pubkeyCreate(value.toArray))
      )
  }

  private[scoin] class PublicKeyPlatform(value: ByteVector) {
    def add(that: PublicKey): PublicKey =
      PublicKey.fromBin(
        ByteVector.view(
          nativeSecp256k1.pubKeyCombine(
            Array(value.toArray, that.value.toArray)
          )
        )
      )

    def add(that: PrivateKey): PublicKey =
      PublicKey.fromBin(
        ByteVector.view(
          nativeSecp256k1.privKeyTweakAdd(value.toArray, that.value.toArray)
        )
      )

    def subtract(that: PublicKey): PublicKey =
      PublicKey.fromBin(
        ByteVector.view(
          nativeSecp256k1.pubKeyCombine(
            Array(
              value.toArray,
              nativeSecp256k1.pubKeyNegate(that.value.toArray)
            )
          )
        )
      )

    def multiply(that: PrivateKey): PublicKey =
      PublicKey.fromBin(
        ByteVector.view(
          nativeSecp256k1.pubKeyTweakMul(value.toArray, that.value.toArray)
        )
      )

    def toUncompressedBin: ByteVector =
      ByteVector.view(nativeSecp256k1.pubkeyParse(value.toArray))
  }

  private def hash(digest: Digest)(input: ByteVector): ByteVector = {
    digest.update(input.toArray, 0, input.length.toInt)
    val out = new Array[Byte](digest.getDigestSize)
    digest.doFinal(out, 0)
    ByteVector.view(out)
  }

  def sha1 = hash(new SHA1Digest) _

  def sha256 = (x: ByteVector) => ByteVector32(hash(new SHA256Digest)(x))

  def hmac512(key: ByteVector, data: ByteVector): ByteVector = {
    val mac = new HMac(new SHA512Digest())
    mac.init(new KeyParameter(key.toArray))
    mac.update(data.toArray, 0, data.length.toInt)
    val out = new Array[Byte](64)
    mac.doFinal(out, 0)
    ByteVector.view(out)
  }

  def hmac256(key: ByteVector, data: ByteVector): ByteVector = {
    val mac = new HMac(new SHA256Digest())
    mac.init(new KeyParameter(key.toArray))
    mac.update(data.toArray, 0, data.length.toInt)
    val out = new Array[Byte](32)
    mac.doFinal(out, 0)
    ByteVector.view(out)
  }

  def ripemd160 = hash(new RIPEMD160Digest) _

  /** @param key
    *   serialized public key
    * @return
    *   true if the key is valid. This check is much more expensive than its lax
    *   version since here we check that the public key is a valid point on the
    *   secp256k1 curve
    */
  def isPubKeyValidStrict(key: ByteVector): Boolean =
    isPubKeyValidLax(key) &&
      nativeSecp256k1.pubkeyParse(key.toArray).length == 65

  def compact2der(signature: ByteVector64): ByteVector = {
    val r = new BigInteger(1, signature.take(32).toArray)
    val s = new BigInteger(1, signature.takeRight(32).toArray)
    val (r1, s1) = normalizeSignature(r, s)
    val bos = new ByteArrayOutputStream(73)
    val seq = new DERSequenceGenerator(bos)
    seq.addObject(new ASN1Integer(r1))
    seq.addObject(new ASN1Integer(s1))
    seq.close()
    ByteVector.view(bos.toByteArray)
  }

  def verifySignature(
      data: Array[Byte],
      signature: Array[Byte],
      publicKey: PublicKey
  ): Boolean =
    nativeSecp256k1.verify(
      signature,
      data,
      publicKey.value.toArray
    )

  def sign(data: Array[Byte], privateKey: PrivateKey): ByteVector64 =
    ByteVector64(
      ByteVector.view(nativeSecp256k1.sign(data, privateKey.value.toArray))
    )

  /** Recover public keys from a signature and the message that was signed. This
    * method will return 2 public keys, and the signature can be verified with
    * both, but only one of them matches that private key that was used to
    * generate the signature.
    *
    * @param signature
    *   signature
    * @param message
    *   message that was signed
    * @return
    *   a recovered public key
    */
  def recoverPublicKey(
      signature: ByteVector64,
      message: ByteVector,
      recoveryId: Int
  ): PublicKey = {
    val bin = nativeSecp256k1.ecdsaRecover(
      signature.toArray,
      message.toArray,
      recoveryId
    )
    PublicKey.fromBin(ByteVector.view(bin))
  }

  /** @param x
    *   x coordinate
    * @return
    *   a tuple (p1, p2) where p1 and p2 are points on the curve and p1.x = p2.x
    *   \= x p1.y is even, p2.y is odd
    */
  protected def recoverPoint(x: BigInteger): (PublicKey, PublicKey) = {
    val x1 = curve.getCurve.fromBigInteger(x)
    val square = x1
      .square()
      .add(curve.getCurve.getA)
      .multiply(x1)
      .add(curve.getCurve.getB)
    val y1 = square.sqrt()
    val y2 = y1.negate()
    val R1 = curve.getCurve
      .createPoint(x1.toBigInteger, y1.toBigInteger)
      .normalize()
    val R2 = curve.getCurve
      .createPoint(x1.toBigInteger, y2.toBigInteger)
      .normalize()
    if (y1.testBitZero())
      (
        PublicKey(ByteVector.view(R2.getEncoded(true))),
        PublicKey(ByteVector.view(R1.getEncoded(true)))
      )
    else
      (
        PublicKey(ByteVector.view(R1.getEncoded(true))),
        PublicKey(ByteVector.view(R2.getEncoded(true)))
      )
  }

  def recoverPublicKey(
      signature: ByteVector64,
      message: ByteVector
  ): (PublicKey, PublicKey) = {
    val (r, s) = decodeSignatureCompact(signature)
    val m = new BigInteger(1, message.toArray)

    val (p1, p2) = recoverPoint(r)
    val Q1 = (p1
      .multiply(PrivateKey(s))
      .subtract(
        PublicKey(ByteVector.view(curve.getG.multiply(m).getEncoded(true)))
      ))
      .multiply(PrivateKey(r.modInverse(curve.getN)))
    val Q2 = (p2
      .multiply(PrivateKey(s))
      .subtract(
        PublicKey(ByteVector.view(curve.getG.multiply(m).getEncoded(true)))
      ))
      .multiply(PrivateKey(r.modInverse(curve.getN)))

    (Q1, Q2)
  }
}<|MERGE_RESOLUTION|>--- conflicted
+++ resolved
@@ -36,20 +36,7 @@
   private val one = BigInteger.valueOf(1)
   private lazy val nativeSecp256k1: Secp256k1 = Secp256k1.get()
 
-<<<<<<< HEAD
-  lazy val halfCurveOrder = params.getN().shiftRight(1)
-  def fixSize(data: ByteVector): ByteVector32 = ByteVector32(data.padLeft(32))
-
-  /** Secp256k1 private key, which a 32 bytes value We assume that private keys
-    * are compressed i.e. that the corresponding public key is compressed
-    *
-    * @param value
-    *   value to initialize this key with
-    */
-  case class PrivateKey(value: ByteVector32) {
-=======
   private[scoin] class PrivateKeyPlatform(value: ByteVector32) {
->>>>>>> 553779aa
     def add(that: PrivateKey): PrivateKey =
       PrivateKey(
         ByteVector32(
